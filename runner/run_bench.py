--- conflicted
+++ resolved
@@ -389,15 +389,9 @@
     run_bitcoind_cmd = (
         './src/bitcoind -datadir=%s/bitcoin/data '
         '-dbcache=%s -txindex=1 '
-<<<<<<< HEAD
         '%s -debug=all -stopatheight=%s '
         '-port=%s -rpcport=%s' % (
             workdir, BITCOIND_DBCACHE, connect_config,
-=======
-        '-connect=0 -debug=all -stopatheight=%s '
-        '-port=%s -rpcport=%s' % (
-            workdir, BITCOIND_DBCACHE,
->>>>>>> 4a14f47c
             BITCOIND_STOPATHEIGHT,
             BITCOIND_PORT, BITCOIND_RPCPORT
         ))
